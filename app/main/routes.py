# -*- coding: utf-8 -*-
from flask import redirect, url_for, render_template, abort, request, current_app
from flask import Markup
from app import db
from app.models import get_explore_query
from app.main.funcs import geocode, get_listing_info
from flask_login import LoginManager, current_user, login_user, logout_user, login_required
import json
import re
import math
from datetime import date
from requests import HTTPError
from app.main import bp

# ======== Routing =========================================================== #

# -------- Home page ---------------------------------------------------------- #


@bp.route("/")
@bp.route("/main/", methods=['GET', 'POST'])
def main():
    q_address = request.args.get('loc')
    q_radius = request.args.get('rad')
    q_skill = request.args.get('ski')
    q_gender = request.args.get('gen')
    q_min_age = request.args.get('min')
    q_max_age = request.args.get('max')

    q_strings = {"selected_address": q_address, "selected_radius": q_radius, "selected_skill": q_skill, "selected_gender": q_gender, "selected_min_age": q_min_age, "selected_max_age": q_max_age}

    if request.method == 'POST':

        address = request.form.get("location")
        skill = request.form.get("skill")
        radius = request.form.get("radius")
        gender = request.form.get("gender")
        min_age = request.form.get("min_age")
        max_age = request.form.get("max_age")

        print(address)
        print(radius)
        print(skill)
        print(gender)
        print(min_age)
        print(max_age)

        location = geocode(address)
        if not location:
            print("Non-valid location")
            return json.dumps({'status': 'Non-valid location', 'box_id': 'location-field'})

        try:
            float(radius)
        except ValueError:
            print("Non-valid radius")
            return json.dumps({'status': 'Non-valid radius', 'box_id': 'options-button'})

        print(f"Successfully verified")

        url = f'/main?loc={address}&rad={radius}'

        if skill:
            if skill in current_app.config["AVAILABLE_SKILLS"]:
                url += f'&ski={skill}'
        if gender:
            if gender in current_app.config["AVAILABLE_GENDERS"]:
                url += f'&gen={gender}'
        if min_age:
            url += f'&min={min_age}'
        if max_age:
            url += f'&max={max_age}'

        query = get_explore_query(latitude=location.latitude, longitude=location.longitude, radius=radius, skill=skill, gender=gender, min_age=min_age, max_age=max_age)
        profiles = query.limit(5).all()
        print(profiles)
        info = [p.username for p in profiles]
        return json.dumps({'status': 'Successfully explored', 'url': url, 'info': info})

<<<<<<< HEAD

    return render_template("main.html", available_skills=current_app.config["AVAILABLE_SKILLS"], available_genders=current_app.config["AVAILABLE_GENDERS"], ** q_strings)
=======
    return render_template("main.html", available_skills=current_app.config["AVAILABLE_SKILLS"], available_genders=current_app.config["AVAILABLE_GENDERS"], background=False, footer=False, ** q_strings)
>>>>>>> c9528231


@bp.route("/login/", methods=['GET', 'POST'])
def login():
    if current_user.is_authenticated:
        return redirect(url_for("main.main"))

    if request.method == 'POST':
        username = request.form.get("username")
        password = request.form.get("password")

        if not username:
            return json.dumps({'status': 'Username must be filled in', 'box_ids': ['username']})

        if not password:
            return json.dumps({'status': 'Password must be filled in', 'box_ids': ['password']})

        user = models.User.query.filter_by(username=username).first()

        if user is None or not user.check_password(password):
            return json.dumps({'status': 'Incorrect username or password', 'box_ids': ['username', 'password']})

        login_user(user, remember=True)
        return json.dumps({'status': 'success'})
    return render_template("login.html", background=True, size="medium", footer=True)


@bp.route("/about/", methods=['GET'])
def about():
    return render_template("about.html", background=True, size="medium", footer=True)


@bp.route("/help/", methods=['GET'])
def help():
    return render_template("help.html", background=True, size="medium", footer=True)


@bp.route("/settings/", methods=['GET'])
def settings():
    return render_template("settings.html", background=True, size="medium", footer=True)


@bp.route("/register/", methods=['GET', 'POST'])
def register():
    if current_user.is_authenticated:
        return redirect(url_for("main.main"))

    if request.method == 'POST':
        username = request.form.get("username")
        password = request.form.get("password")
        repeat_password = request.form.get("repeat-password")

        if not username:
            return json.dumps({'status': 'Username must be filled in', 'box_ids': ['username']})

        if not password:
            return json.dumps({'status': 'Password must be filled in', 'box_ids': ['password']})

        if not repeat_password:
            return json.dumps({'status': 'Repeat Password must be filled in', 'box_ids': ['repeat-password']})

        if not models.User.query.filter_by(username=username).first() is None:
            return json.dumps({'status': 'Username taken', 'box_ids': ['username']})

        if not password == repeat_password:
            return json.dumps({'status': 'Passwords don\'t match', 'box_ids': ['password', 'repeat-password']})

        user = models.User(username=username)
        user.set_password(password)
        db.session.add(user)
        db.session.commit()
        login_user(user, remember=True)
        return json.dumps({'status': 'success'})

    return render_template("register.html", background=True, size="medium", footer=True)


@bp.route("/logout/", methods=['GET'])
@login_required
def logout():
    logout_user()
    return redirect(url_for('main.login'))<|MERGE_RESOLUTION|>--- conflicted
+++ resolved
@@ -77,12 +77,8 @@
         info = [p.username for p in profiles]
         return json.dumps({'status': 'Successfully explored', 'url': url, 'info': info})
 
-<<<<<<< HEAD
 
-    return render_template("main.html", available_skills=current_app.config["AVAILABLE_SKILLS"], available_genders=current_app.config["AVAILABLE_GENDERS"], ** q_strings)
-=======
     return render_template("main.html", available_skills=current_app.config["AVAILABLE_SKILLS"], available_genders=current_app.config["AVAILABLE_GENDERS"], background=False, footer=False, ** q_strings)
->>>>>>> c9528231
 
 
 @bp.route("/login/", methods=['GET', 'POST'])

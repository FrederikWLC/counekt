from app import db, hybrid_method, hybrid_property, func
<<<<<<< HEAD
# from app import login
=======
from app import login
>>>>>>> a55f65b0
from datetime import datetime
from app.funcs import geocode, get_age, is_older, is_younger
from werkzeug.security import generate_password_hash, check_password_hash
from flask_login import UserMixin
from flask import url_for
import math
from hashlib import md5
from datetime import date

<<<<<<< HEAD
"""
@login.user_loader
def load_user(id):
    return User.query.get(int(id))
"""
=======

@login.user_loader
def load_user(id):
    return User.query.get(int(id))
>>>>>>> a55f65b0


class User(UserMixin, db.Model):
    id = db.Column(db.Integer, primary_key=True, unique=True)

    username = db.Column(db.String(120), index=True)
<<<<<<< HEAD
    # email = db.Column(db.String(120), index=True)
    # phone_number = db.Column(db.String(15), index=True)
    # password_hash = db.Column(db.String(128))

    # name = db.Column(db.String(120)e)
=======
    email = db.Column(db.String(120))
    phone_number = db.Column(db.String(15))
    password_hash = db.Column(db.String(128))

    name = db.Column(db.String(120))
>>>>>>> a55f65b0
    birthdate = db.Column(db.DateTime)
    gender = db.Column(db.String, default="Unknown")
    skills = db.relationship(
        'Skill', backref='owner', lazy='dynamic',
        foreign_keys='Skill.owner_id')

    location = db.Column(db.String(120))
    latitude = db.Column(db.Float)
    longitude = db.Column(db.Float)

    sin_rad_lat = db.Column(db.Float)
    cos_rad_lat = db.Column(db.Float)
    rad_lng = db.Column(db.Float)

<<<<<<< HEAD
    """def set_password(self, password):
        self.password_hash = generate_password_hash(password)
    
    def check_password(self, password):
        return check_password_hash(self.password_hash, password)
    """
=======
    skills = db.relationship(
        'Skill', backref='owner', lazy='dynamic',
        foreign_keys='Skill.owner_id')

    def set_password(self, password):
        self.password_hash = generate_password_hash(password)

    def check_password(self, password):
        return check_password_hash(self.password_hash, password)
>>>>>>> a55f65b0

    def set_location(self, location, prelocated=False):
        if not prelocated:
            location = geocode(location)
        if location:
            self.location = location.address
            self.latitude = location.latitude
            self.longitude = location.longitude
            self.sin_rad_lat = math.sin(math.pi * location.latitude / 180)
            self.cos_rad_lat = math.cos(math.pi * location.latitude / 180)
            self.rad_lng = math.pi * location.longitude / 180
<<<<<<< HEAD
            return location
=======
        return location

    def set_birthdate(self, day, month, year):
        birthdate = date(day=day, month=month, year=year)
        self.birthdate = birthdate
        return birthdate

    def add_skill(self, title):
        if not self.skills.filter_by(title=title).first():
            skill = Skill(owner=self, title=title)
            db.session.add(skill)
            return title
>>>>>>> a55f65b0

    @ hybrid_property
    def age(self):
        return get_age(self.birthdate)

    @ hybrid_method
    def is_older_than(self, age):
        return is_older(self.birthdate, age)

    @ hybrid_method
    def is_younger_than(self, age):
        return is_younger(self.birthdate, age)

    @ hybrid_method
    def is_nearby(self, latitude, longitude, radius):
        sin_rad_lat = math.sin(math.pi * latitude / 180)
        cos_rad_lat = math.cos(math.pi * latitude / 180)
        rad_lng = math.pi * longitude / 180
        return func.acos(self.cos_rad_lat
                         * cos_rad_lat
                         * func.cos(self.rad_lng - rad_lng)
                         + self.sin_rad_lat
                         * sin_rad_lat
                         ) * 6371 <= radius

    def __repr__(self):
        return '<User {}>'.format(self.username)


def get_explore_query(latitude, longitude, radius, skill=None, gender=None, min_age=None, max_age=None):
    query = User.query.filter(User.is_nearby(latitude=float(latitude), longitude=float(longitude), radius=float(radius)))

    if skill:
        query = query.filter(User.skills.any(Skill.title == skill))

    if gender:
        query = query.filter_by(gender=gender)

    if min_age:
        query = query.filter(User.is_older_than(int(min_age)))

    if max_age:
        query = query.filter(User.is_younger_than(int(max_age)))
    return query


class Skill(db.Model):
    id = db.Column(db.Integer, primary_key=True)
    title = db.Column(db.String(20), index=True)
    owner_id = db.Column(db.Integer, db.ForeignKey('user.id', ondelete='CASCADE'))

    def __repr__(self):
        return "<Skill {}>".format(self.title)<|MERGE_RESOLUTION|>--- conflicted
+++ resolved
@@ -1,9 +1,7 @@
 from app import db, hybrid_method, hybrid_property, func
-<<<<<<< HEAD
-# from app import login
-=======
+
 from app import login
->>>>>>> a55f65b0
+
 from datetime import datetime
 from app.funcs import geocode, get_age, is_older, is_younger
 from werkzeug.security import generate_password_hash, check_password_hash
@@ -13,37 +11,22 @@
 from hashlib import md5
 from datetime import date
 
-<<<<<<< HEAD
-"""
-@login.user_loader
-def load_user(id):
-    return User.query.get(int(id))
-"""
-=======
 
 @login.user_loader
 def load_user(id):
     return User.query.get(int(id))
->>>>>>> a55f65b0
 
 
 class User(UserMixin, db.Model):
     id = db.Column(db.Integer, primary_key=True, unique=True)
 
     username = db.Column(db.String(120), index=True)
-<<<<<<< HEAD
-    # email = db.Column(db.String(120), index=True)
-    # phone_number = db.Column(db.String(15), index=True)
-    # password_hash = db.Column(db.String(128))
 
-    # name = db.Column(db.String(120)e)
-=======
     email = db.Column(db.String(120))
     phone_number = db.Column(db.String(15))
     password_hash = db.Column(db.String(128))
 
     name = db.Column(db.String(120))
->>>>>>> a55f65b0
     birthdate = db.Column(db.DateTime)
     gender = db.Column(db.String, default="Unknown")
     skills = db.relationship(
@@ -58,14 +41,6 @@
     cos_rad_lat = db.Column(db.Float)
     rad_lng = db.Column(db.Float)
 
-<<<<<<< HEAD
-    """def set_password(self, password):
-        self.password_hash = generate_password_hash(password)
-    
-    def check_password(self, password):
-        return check_password_hash(self.password_hash, password)
-    """
-=======
     skills = db.relationship(
         'Skill', backref='owner', lazy='dynamic',
         foreign_keys='Skill.owner_id')
@@ -75,7 +50,6 @@
 
     def check_password(self, password):
         return check_password_hash(self.password_hash, password)
->>>>>>> a55f65b0
 
     def set_location(self, location, prelocated=False):
         if not prelocated:
@@ -87,9 +61,7 @@
             self.sin_rad_lat = math.sin(math.pi * location.latitude / 180)
             self.cos_rad_lat = math.cos(math.pi * location.latitude / 180)
             self.rad_lng = math.pi * location.longitude / 180
-<<<<<<< HEAD
-            return location
-=======
+
         return location
 
     def set_birthdate(self, day, month, year):
@@ -102,7 +74,6 @@
             skill = Skill(owner=self, title=title)
             db.session.add(skill)
             return title
->>>>>>> a55f65b0
 
     @ hybrid_property
     def age(self):

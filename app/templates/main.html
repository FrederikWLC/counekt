{% extends "base.html" %}
{% block body %}
          <div id="map-container">
          <div id="map">
          </div>
          <div id="explore-box" class="explore-box column is-auto has-text-centered">
<<<<<<< HEAD
              <div id="explore-fields">
	              <div class="field is-expanded has-addons" id="location">
	                <p class="control has-icons-left has-icons-right">
	                  <input id="location-field" class="input is-info" type="location" placeholder='Location' {% if selected_address %} value="{{selected_address}}" {% endif %}>
	                  <span class="icon is-small is-left">
	                    <i class="fa fa-globe"></i>
	                  </span>
	                </p>
=======
              <div id="toggle-view-button" data-status="showing">
                <span class="icon is-medium" id="toggle-span-icon">
                      <i class="fas fa-caret-left" id="toggle-icon"></i>
                    </span>
              </div>
              <div id="explore-fields">
                <div class="field is-expanded has-addons" id="location">
                  <p class="control has-icons-left has-icons-right">
                    <input id="location-field" class="input is-info" type="location" placeholder='Location' {% if selected_address %} value="{{selected_address}}" {% endif %}>
                    <span class="icon is-small is-left">
                      <i class="fa fa-globe"></i>
                    </span>
                  </p>
>>>>>>> a55f65b0
                  <p class="control">
                  <a class="button is-link is-active" id="search-button">
                  <span class="icon is-small is-right" id="search-span">
                      <i class="fa fa-search" id="search-icon"></i>
                    </span>
                </a>
                </p>
<<<<<<< HEAD
	              </div>

            <div id="options-box" style="position:relative;">
                <div class="title is-4" id="options-button">
                  <p>Options <span class="icon is-small is-right">
                      <i id="down" class="fa fa-caret-down"></i>
                      <i id="up" class="fa fa-caret-up"></i>
                  </span></p>
                  </div>

=======
                </div>
>>>>>>> a55f65b0
                
                <div id="options-wrap">
                  <div id="options">
                        <div class="option" id="radius-box">
                        <p class="title is-4 field-title">Radius:</p>
                        <div class="field input-field" id="radius-wrap" style="display: table; margin: 0 auto;">
                        <input id="radius-value" class="input is-info value" value="10" maxlength="3" data-slider="radius-slider"></input> <div id="radius-slider" style="margin: auto; float: right;"></div>
                      </div>
                        </div>

                        <div class="option" id="skill-box">
                        <p class="title is-4 field-title">Skill:</p>
                        <div class="field input-field" style="display: table; margin: 0 auto;">
                          <div class="control has-icons-left">
                          <div class="select is-info">
                              <select id="skill">
                              <option value="" selected>All</option>
                              {% for skill in available_skills %}
                              <option {% if skill == selected_skill %} selected {% endif %}>{{skill}}</option>
                              {% endfor %}
                              </select>
                          </div>
                          <div class="icon is-small is-left">
                        <i class="fas fa-globe"></i>
                        </div>
                        </div>
                      </div>
                    </div>


                      <div class="option" id="gender-box">
                        <p class="title is-4 field-title">Gender:</p>
                        <div class="field input-field" style="display: table; margin: 0 auto;">
                          <div class="control has-icons-left">
                          <div class="select is-info">
                              <select id="gender">
                              <option value="" selected>All</option>
                          {% for gender in available_genders %}
                              <option {% if gender == selected_gender %} selected {% endif %}>{{gender}}</option>
                          {% endfor %}
                              </select>
                          </div>
                          <div class="icon is-small is-left">
                        <i class="fas fa-intersex"></i>
                        </div>
                        </div>
                      </div>
                    </div>

                  <div class="option" id="age-box">
                        <p class="title is-4 field-title">Age:</p>
                        <div class="field input-field" id="age-wrap" style="display: table; margin: 0 auto;">
<<<<<<< HEAD
                        <input id="age-value0" class="input is-info value" value="10" maxlength="3" data-slider="age-slider" data-handle="0"> <div id="age-slider" style="margin: auto;"></div>
                        <input id="age-value1" class="input is-info value" value="10" maxlength="3" style="float: right;" data-slider="age-slider" data-handle="1">
=======
                        <input id="age-value0" class="input is-info value" maxlength="3" data-slider="age-slider" data-handle="0"> <div id="age-slider" style="margin: auto;"></div>
                        <input id="age-value1" class="input is-info value" maxlength="3" style="float: right;" data-slider="age-slider" data-handle="1">
>>>>>>> a55f65b0
                      </div>
                        </div>


                </div>
              </div>
        </div>

<<<<<<< HEAD
          	</div>
          	<br>
=======
            </div>
            <br>
>>>>>>> a55f65b0
               <br>
              <br>
          </div>
        </div>

{% endblock %}
{% block scripts %}
<link rel="stylesheet" href="https://unpkg.com/leaflet@1.7.1/dist/leaflet.css" />
<<<<<<< HEAD
<script src="https://unpkg.com/leaflet@1.7.1/dist/leaflet.js"></script>
=======
<link rel="stylesheet" href="https://unpkg.com/leaflet.markercluster@1.3.0/dist/MarkerCluster.css" />
<link rel="stylesheet" href="https://unpkg.com/leaflet.markercluster@1.3.0/dist/MarkerCluster.Default.css" />
<script src="https://unpkg.com/leaflet@1.7.1/dist/leaflet.js"></script>
<script src="https://unpkg.com/leaflet.markercluster@1.3.0/dist/leaflet.markercluster.js"></script>
>>>>>>> a55f65b0
<link rel="stylesheet" href="/static/css/main.css">
<script src="../static/js/main.js"></script>
<script type="text/javascript">
  $(window).on("load", function () {
  setTimeout(explore, window.loading_delay);
  });
</script>
<script type="text/javascript">
         var map = L.map('map').setView([55.676111, 12.568333], 13);
         
         //CartoDB layer names: light_all / dark_all / light_nonames / dark_nonames
         layer = L.tileLayer('http://{s}.basemaps.cartocdn.com/light_all/{z}/{x}/{y}.png', {
            attribution: '&copy; <a href="http://www.openstreetmap.org/copyright">OpenStreetMap</a> contributors, &copy; <a href="http://cartodb.com/attributions">CartoDB</a>',
            subdomains: 'abcd',
            maxZoom: 13,
            minZoom: 2
         }).addTo(map);
         // Create additional Control placeholders

  function addControlPlaceholders(map) {
    var corners = map._controlCorners,
        l = 'leaflet-',
        container = map._controlContainer;

    function createCorner(vSide, hSide) {
        var className = l + vSide + ' ' + l + hSide;

        corners[vSide + hSide] = L.DomUtil.create('div', className, container);
    }

    createCorner('verticalcenter', 'left');
    createCorner('verticalcenter', 'right');
}
addControlPlaceholders(map);

// Change the position of the Zoom Control to a newly created placeholder.
map.zoomControl.setPosition('bottomright');

// You can also put other controls in the same placeholder.

map.attributionControl.setPrefix(''); // Don't show the 'Powered by Leaflet' text. Attribution overload
$(document).ready(function() {
<<<<<<< HEAD
setTimeout(function(){ map.invalidateSize()}, 250);

       });
=======
setTimeout(function(){ 
  $("#map").height($(window).height()-55);map.invalidateSize();
   $("#explore-box").height($(window).height()-80);

}, 250);

       });

$(window).on("resize", function () {
   $("#map").height($(window).height()-55);
   map.invalidateSize();
   $("#explore-box").height($(window).height()-80);
 }).trigger("resize");

var proIcon = L.icon({
    iconUrl: 'static/images/pro-pic.png',

    iconSize:     [25, 25], // size of the icon
    iconAnchor:   [12.5, 12.5], // point of the icon which will correspond to marker's location
    popupAnchor:  [-2, 0] // point from which the popup should open relative to the iconAnchor
});

var markers = L.markerClusterGroup().addTo(map);


function explore() {

  if ($("#location-field").val()) {

  var formData = new FormData();

  formData.append("location", $("#location-field").val());
  
  if (0 <= $( "#radius-slider" ).slider("value") <= 999) {
    formData.append("radius", $( "#radius-slider" ).slider( "value" ));
  }

  if ($("#skill").val()){
    formData.append("skill", $("#skill").val());
  }

  if ($("#gender").val()) {
   formData.append("gender", $("#gender").val());
 }

  if ($( "#age-slider" ).slider( "values", 0 ) > 13) {
   formData.append("min_age", $( "#age-slider" ).slider( "values", 0 ));
 }
 if ($( "#age-slider" ).slider( "values", 1 ) < 100) {
   formData.append("max_age", $( "#age-slider" ).slider( "values", 1 ));
 }

    $.post({
      type: "POST",
      url: "/main/",
      data: formData,
      processData: false,
      contentType: false,
      success(response) {
        var response = JSON.parse(response);
        
        var status = response["status"]; 
        if (status === "Successfully explored") {
          var info = response["info"];
          console.log(info);
          markers.clearLayers();
          info.forEach(function(marker) {
            L.marker([marker.lat, marker.lng], {icon: proIcon}).addTo(markers).bindPopup("<a href='/profile/"+marker.username+"/'>"+marker.name+"</a>");
          });
          var loc = response["loc"];
          map.flyTo([loc.lat, loc.lng], loc.zoom);

          //map.panTo(new L.LatLng(loc.lat, loc.lng));
          //map.setZoom(loc.zoom);
          
        }
        
          

      }});
}}


$(document).on("click", "#search-button", function() {
 
  explore();

});
>>>>>>> a55f65b0
       
  </script>
<script type="text/javascript">
   $(function() {
    $( "#radius-slider" ).slider({
      range: "min",
      min: 0,
      max: 999,
      value: {% if selected_radius %}{{selected_radius}}{% else %} 5 {% endif %},
      slide: function( event, ui ) {
        $( "#radius-value" ).val( ui.value );
      }
    });
    $( "#radius-value" ).val($("#radius-slider" ).slider("value"));
  } );

 $(function() {
    $( "#age-slider" ).slider({
      range: true,
      min: 13,
      max: 100,
      values: [{% if selected_min_age %}{{selected_min_age}}{% else %} 13 {% endif %}, {% if selected_max_age %}{{selected_max_age}}{% else %} 100 {% endif %}],
      slide: function( event, ui ) {
        $( "#age-value0" ).val(ui.values[ 0 ]);
        $( "#age-value1" ).val(ui.values[ 1 ]);
      } 
    });
    $( "#age-value0" ).val( $( "#age-slider" ).slider( "values", 0));
    $( "#age-value1" ).val( $( "#age-slider" ).slider( "values", 1));
  } );
</script>
{% endblock %}<|MERGE_RESOLUTION|>--- conflicted
+++ resolved
@@ -4,16 +4,7 @@
           <div id="map">
           </div>
           <div id="explore-box" class="explore-box column is-auto has-text-centered">
-<<<<<<< HEAD
-              <div id="explore-fields">
-	              <div class="field is-expanded has-addons" id="location">
-	                <p class="control has-icons-left has-icons-right">
-	                  <input id="location-field" class="input is-info" type="location" placeholder='Location' {% if selected_address %} value="{{selected_address}}" {% endif %}>
-	                  <span class="icon is-small is-left">
-	                    <i class="fa fa-globe"></i>
-	                  </span>
-	                </p>
-=======
+
               <div id="toggle-view-button" data-status="showing">
                 <span class="icon is-medium" id="toggle-span-icon">
                       <i class="fas fa-caret-left" id="toggle-icon"></i>
@@ -27,7 +18,6 @@
                       <i class="fa fa-globe"></i>
                     </span>
                   </p>
->>>>>>> a55f65b0
                   <p class="control">
                   <a class="button is-link is-active" id="search-button">
                   <span class="icon is-small is-right" id="search-span">
@@ -35,20 +25,8 @@
                     </span>
                 </a>
                 </p>
-<<<<<<< HEAD
-	              </div>
-
-            <div id="options-box" style="position:relative;">
-                <div class="title is-4" id="options-button">
-                  <p>Options <span class="icon is-small is-right">
-                      <i id="down" class="fa fa-caret-down"></i>
-                      <i id="up" class="fa fa-caret-up"></i>
-                  </span></p>
-                  </div>
-
-=======
+
                 </div>
->>>>>>> a55f65b0
                 
                 <div id="options-wrap">
                   <div id="options">
@@ -101,13 +79,10 @@
                   <div class="option" id="age-box">
                         <p class="title is-4 field-title">Age:</p>
                         <div class="field input-field" id="age-wrap" style="display: table; margin: 0 auto;">
-<<<<<<< HEAD
-                        <input id="age-value0" class="input is-info value" value="10" maxlength="3" data-slider="age-slider" data-handle="0"> <div id="age-slider" style="margin: auto;"></div>
-                        <input id="age-value1" class="input is-info value" value="10" maxlength="3" style="float: right;" data-slider="age-slider" data-handle="1">
-=======
+
                         <input id="age-value0" class="input is-info value" maxlength="3" data-slider="age-slider" data-handle="0"> <div id="age-slider" style="margin: auto;"></div>
                         <input id="age-value1" class="input is-info value" maxlength="3" style="float: right;" data-slider="age-slider" data-handle="1">
->>>>>>> a55f65b0
+
                       </div>
                         </div>
 
@@ -116,13 +91,10 @@
               </div>
         </div>
 
-<<<<<<< HEAD
-          	</div>
-          	<br>
-=======
+
             </div>
             <br>
->>>>>>> a55f65b0
+
                <br>
               <br>
           </div>
@@ -131,14 +103,12 @@
 {% endblock %}
 {% block scripts %}
 <link rel="stylesheet" href="https://unpkg.com/leaflet@1.7.1/dist/leaflet.css" />
-<<<<<<< HEAD
-<script src="https://unpkg.com/leaflet@1.7.1/dist/leaflet.js"></script>
-=======
+
 <link rel="stylesheet" href="https://unpkg.com/leaflet.markercluster@1.3.0/dist/MarkerCluster.css" />
 <link rel="stylesheet" href="https://unpkg.com/leaflet.markercluster@1.3.0/dist/MarkerCluster.Default.css" />
 <script src="https://unpkg.com/leaflet@1.7.1/dist/leaflet.js"></script>
 <script src="https://unpkg.com/leaflet.markercluster@1.3.0/dist/leaflet.markercluster.js"></script>
->>>>>>> a55f65b0
+
 <link rel="stylesheet" href="/static/css/main.css">
 <script src="../static/js/main.js"></script>
 <script type="text/javascript">
@@ -181,11 +151,7 @@
 
 map.attributionControl.setPrefix(''); // Don't show the 'Powered by Leaflet' text. Attribution overload
 $(document).ready(function() {
-<<<<<<< HEAD
-setTimeout(function(){ map.invalidateSize()}, 250);
-
-       });
-=======
+
 setTimeout(function(){ 
   $("#map").height($(window).height()-55);map.invalidateSize();
    $("#explore-box").height($(window).height()-80);
@@ -274,7 +240,7 @@
   explore();
 
 });
->>>>>>> a55f65b0
+
        
   </script>
 <script type="text/javascript">
@@ -306,4 +272,5 @@
     $( "#age-value1" ).val( $( "#age-slider" ).slider( "values", 1));
   } );
 </script>
-{% endblock %}+
+{% endblock %}

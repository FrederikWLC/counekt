--- conflicted
+++ resolved
@@ -10,10 +10,6 @@
 from sqlalchemy import func
 from geopy import Nominatim
 
-<<<<<<< HEAD
-=======
-
->>>>>>> a55f65b0
 geolocator = Nominatim(user_agent="myGeocoder")
 db = SQLAlchemy()
 migrate = Migrate()

#explore-fields {
	max-width: 300px;
	margin: auto;
	margin: 7px;
}

.input-field {
	margin-top: 10px !important;
}

#feedback {
	color: white;
	background-color: rgba(0,0,0,0.75);
	cursor: default;
}

#info-loader {
	width: 75px;
	height: 75px;
}

#radius-slider {
	left: -65px;
  clear: left;
  background: rgba(255,255,255,0.5);
  width: 200px;
  position: absolute;
  top: 50%;
  transform: translateY(-50%);
}

#age-slider {
	left: -45px;
  clear: left;
  background: rgba(255,255,255,0.5);
  width: 160px;
  position: absolute;
  top: 50%;
  transform: translateY(-50%);
}

.ui-slider-range {
  background-color: rgba(255,255,255,1); 
}

select.select option{
	background-color: rgba(0,0,0,0.5) !important;
}

#radius-wrap {
	position: relative;
}

#age-wrap {
	position: relative;
}

.ui-state-default .ui-widget-content .ui-state-default {
	background-color: rgba(255,255,255,0.9);

}

.ui-slider .ui-slider-handle {
	width: 5px;
	height: 20px;
	padding-left: 5px;
	margin-left: -1px;
	background-color: rgba(255,255,255,0.5);
}


.value {
	width: 35px;
	height: 25px;
	padding: 0px;
	text-align: center;
	background-color: rgba(255,255,255,0.5);
	color: black;
	font-weight: 500;

}

#radius-value {
	right: 105px;
	bottom: 0.5px;
}

#age-value0 {
	right: 85px;
	bottom: 0.5px;
}

#age-value1 {
	left: 90px;
	bottom: 0.5px;
}

<<<<<<< HEAD
#options-button {
	cursor: pointer;
	display: inline-block
}


#options-wrap {
	top: 7px;
	position:absolute;
	z-index: 2;
	padding-right: 20px;
	display:none;
=======
#options-wrap {
	padding-right: 20px;
>>>>>>> a55f65b0
	margin: auto;
	margin-top: 20px;
	}

#options {
	width: 280px;
<<<<<<< HEAD
	max-height: 230px;
	overflow-y: auto;
	background-color: rgba(200,200,200,0.25);
	top: 8px;
	left: 10px;
	margin: auto;
	position: relative;
	border-top: solid 4px rgba(255,255,255,0.5);
	padding-bottom: 10px;
	border-bottom: solid 4px rgba(255,255,255,0.5);
=======
	overflow-y: auto;
	margin: auto;
	position: relative;
	padding-bottom: 10px;
>>>>>>> a55f65b0
}

#up {
	display: none;
}

.option:not(:last-child) {
	margin: auto;
	margin-bottom: 7px;
}

.field-title {
	margin-bottom: -5px !important;
}


#map-container {
	margin: auto;
  width: 100%;
  height: 100%;
  position: relative;
}

#map, #explore-box {
	position: absolute;
}

#map {
<<<<<<< HEAD
=======
	height: 100%;
>>>>>>> a55f65b0
	top: 0;
  	left: 0;
	width: 100%;
	z-index: 0;
}

#explore-box {
<<<<<<< HEAD
	top: 10px;
  	left: 10px;
	padding: 0;
	width: 300px;
=======
	top: 7px;
  	left: 7px;
	padding: 0;
	margin: 0;
	width: 300px;
	height: 100%;
	background-color: hsl(0, 0%, 96%);
	border: solid lightgrey 3px;
	border-radius: 5px;
>>>>>>> a55f65b0
}

#search-icon {
	z-index: 10;
	cursor: pointer;
<<<<<<< HEAD
=======
}

#toggle-view-button {
	position: absolute;
	left: 297px;
	top: 7px;
	background-color: lightgrey;
	width: 20px;
	height: 40px;
	border-top-right-radius: 5px;
	border-bottom-right-radius: 5px;
}

#toggle-span-icon {
margin: 0 auto;
  position: absolute;
  top: 5px;
  left: -7px;
  color: grey;
  cursor: pointer;
>>>>>>> a55f65b0
}<|MERGE_RESOLUTION|>--- conflicted
+++ resolved
@@ -95,46 +95,19 @@
 	bottom: 0.5px;
 }
 
-<<<<<<< HEAD
-#options-button {
-	cursor: pointer;
-	display: inline-block
-}
-
 
 #options-wrap {
-	top: 7px;
-	position:absolute;
-	z-index: 2;
 	padding-right: 20px;
-	display:none;
-=======
-#options-wrap {
-	padding-right: 20px;
->>>>>>> a55f65b0
 	margin: auto;
 	margin-top: 20px;
-	}
+}
 
 #options {
 	width: 280px;
-<<<<<<< HEAD
-	max-height: 230px;
-	overflow-y: auto;
-	background-color: rgba(200,200,200,0.25);
-	top: 8px;
-	left: 10px;
-	margin: auto;
-	position: relative;
-	border-top: solid 4px rgba(255,255,255,0.5);
-	padding-bottom: 10px;
-	border-bottom: solid 4px rgba(255,255,255,0.5);
-=======
 	overflow-y: auto;
 	margin: auto;
 	position: relative;
 	padding-bottom: 10px;
->>>>>>> a55f65b0
 }
 
 #up {
@@ -163,10 +136,6 @@
 }
 
 #map {
-<<<<<<< HEAD
-=======
-	height: 100%;
->>>>>>> a55f65b0
 	top: 0;
   	left: 0;
 	width: 100%;
@@ -174,12 +143,6 @@
 }
 
 #explore-box {
-<<<<<<< HEAD
-	top: 10px;
-  	left: 10px;
-	padding: 0;
-	width: 300px;
-=======
 	top: 7px;
   	left: 7px;
 	padding: 0;
@@ -189,14 +152,11 @@
 	background-color: hsl(0, 0%, 96%);
 	border: solid lightgrey 3px;
 	border-radius: 5px;
->>>>>>> a55f65b0
 }
 
 #search-icon {
 	z-index: 10;
 	cursor: pointer;
-<<<<<<< HEAD
-=======
 }
 
 #toggle-view-button {
@@ -217,5 +177,4 @@
   left: -7px;
   color: grey;
   cursor: pointer;
->>>>>>> a55f65b0
 }